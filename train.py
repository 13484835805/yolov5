--- conflicted
+++ resolved
@@ -127,11 +127,7 @@
 
     # Scheduler https://arxiv.org/pdf/1812.01187.pdf
     # https://pytorch.org/docs/stable/_modules/torch/optim/lr_scheduler.html#OneCycleLR
-<<<<<<< HEAD
-    lf = lambda x: ((1 + math.cos(x * math.pi / epochs)) / 2) * (1 - hyp['lrf']) + hyp['lrf']  # cosine 1->hyp['lrf']
-=======
     lf = one_cycle(1, hyp['lrf'], epochs)  # cosine 1->hyp['lrf']
->>>>>>> 8e9127d6
     scheduler = lr_scheduler.LambdaLR(optimizer, lr_lambda=lf)
     # plot_lr_scheduler(optimizer, scheduler, epochs)
 
